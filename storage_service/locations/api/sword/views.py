# stdlib, alphabetical
import datetime
import logging
from lxml import etree as etree
import os
import shutil
import traceback

# Core Django, alphabetical
from django.core.exceptions import ObjectDoesNotExist
from django.core.urlresolvers import reverse
from django.http import HttpResponse
from django.template.loader import render_to_string
from django.utils import timezone

# External dependencies, alphabetical
from annoying.functions import get_object_or_None

# This project, alphabetical
from locations.models import Location
from locations.models import Pipeline
from locations.models import Space
from locations.models import SwordServer
import helpers

LOGGER = logging.getLogger(__name__)
logging.basicConfig(filename="/tmp/storage_service.log",
    level=logging.INFO)

logging.info('starting sword service')

"""
Example GET of service document:

  curl -v http://127.0.0.1:8000/api/v1/sword/
"""
def service_document(request):
    spaces = Space.objects.filter(access_protocol='SWORD_S')

    collections = []
    for space in spaces:
        title = 'Collection'

        col_iri = request.build_absolute_uri(
            reverse('sword_collection', kwargs={'api_name': 'v1',
                'resource_name': 'space', 'uuid': space.uuid}))

        collections.append({
            'title': title,
            'url': col_iri
        })

    service_document_xml = render_to_string('locations/api/sword/service_document.xml', locals())
    response = HttpResponse(service_document_xml)
    response['Content-Type'] = 'application/atomserv+xml'
    return response

"""
Example GET of collection deposit list:

  curl -v http://localhost:8000/api/v1/space/96606387-cc70-4b09-b422-a7220606488d/sword/collection/

Example POST creation of deposit, allowing asynchronous downloading of object content URLs:

  curl -v -H "In-Progress: true" --data-binary @mets.xml --request POST http://localhost:8000/api/v1/space/96606387-cc70-4b09-b422-a7220606488d/sword/collection/

Example POST creation of deposit, finalizing the deposit and auto-approving it:

  curl -v -H "In-Progress: false" --data-binary @mets.xml --request POST http://localhost:8000/api/v1/space/c0bee7c8-3e9b-41e3-8600-ee9b2c475da2/sword/collection/
"""
def collection(request, space_uuid):
    space = get_object_or_None(Space, uuid=space_uuid)

    if space == None:
        return _sword_error_response(request, 404, 'Space {uuid} does not exist.'.format(uuid=space_uuid))

    if request.method == 'GET':
        # return list of deposits as ATOM feed
        col_iri = request.build_absolute_uri(
            reverse('sword_collection', kwargs={'api_name': 'v1',
                'resource_name': 'space', 'uuid': space_uuid}))

        feed = {
            'title': 'Deposits',
            'url': col_iri
        }

        entries = []

        for uuid in helpers.deposit_list(space_uuid):
            deposit = helpers.get_deposit(uuid)

            edit_iri = request.build_absolute_uri(
                reverse('sword_deposit', kwargs={'api_name': 'v1',
                    'resource_name': 'location', 'uuid': uuid}))

            entries.append({
                'title': deposit.description,
                'url': edit_iri,
            })

        collection_xml = render_to_string('locations/api/sword/collection.xml', locals())
        response = HttpResponse(collection_xml)
        response['Content-Type'] = 'application/atom+xml;type=feed'
        return response
    elif request.method == 'POST':
        # has the In-Progress header been set?
        if 'HTTP_IN_PROGRESS' in request.META:
            # process creation request, if criteria met
            source_location = request.GET.get('source_location', '')
            relative_path_to_files = request.GET.get('relative_path_to_files', '')
            
            if request.body != '':
                try:
                    temp_filepath = helpers.write_request_body_to_temp_file(request)

                    # parse name and content URLs out of XML
                    try:
                        mets_data = _parse_name_and_content_urls_from_mets_file(temp_filepath)
                    except etree.XMLSyntaxError as e:
                        os.unlink(temp_filepath)
                        mets_data = None

                    if mets_data != None:
                        if mets_data['deposit_name'] == None:
                            return _sword_error_response(request, 400, 'No deposit name found in XML.')
                        else:
                            # assemble deposit specification
                            deposit_specification = {'space_uuid': space_uuid}
                            deposit_specification['name'] = mets_data['deposit_name']
                            if 'HTTP_ON_BEHALF_OF' in request.META:
                                # TODO: should get this from author header or provided XML metadata
                                deposit_specification['sourceofacquisition'] = request.META['HTTP_ON_BEHALF_OF']

                            if not os.path.isdir(space.path):
                                return  _sword_error_response(request, 500, 'Space path (%s) does not exist: contact an administrator.' % (space.path))
                            else:
                                deposit_uuid = _create_deposit_directory_and_db_entry(deposit_specification)

                                # copy METS file to submission documentation directory then remove temp file
                                deposit = helpers.get_deposit(deposit_uuid)
                                submission_documentation_directory = os.path.join(deposit.full_path(), 'submissionDocumentation')
                                if not os.path.exists(submission_documentation_directory):
                                    os.mkdir(submission_documentation_directory)
                                os.rename(temp_filepath, os.path.join(submission_documentation_directory, 'METS.xml'))

                                if deposit_uuid != None:
                                    _spawn_batch_download_and_flag_finalization_if_requested(deposit_uuid, request, mets_data)

                                    if request.META['HTTP_IN_PROGRESS'] == 'true':
                                        return _deposit_receipt_response(request, deposit_uuid, 201)
                                    else:
                                        return _deposit_receipt_response(request, deposit_uuid, 200)
                                else:
                                    return _sword_error_response(request, 500, 'Could not create deposit: contact an administrator.')
                    else:
                        return _sword_error_response(request, 412, 'Error parsing XML')
                except Exception as e:
                    return _sword_error_response(request, 400, traceback.format_exc())
            elif source_location != '' or relative_path_to_files != '':
                if source_location == '' or relative_path_to_files == '':
                    if source_location == '':
                        return _sword_error_response(request, 400, 'relative_path_to_files is set, but source_location is not.')
                    else:
                        return _sword_error_response(request, 400, 'source_location is set, but relative_path_to_files is not.')
                else:
                    result = deposit_from_location_relative_path(source_location, relative_path_to_files, space.uuid)
                    if 'error' in result and result['error'] != None:
                        return _sword_error_response(request, 500, result['message'])
                    else:
                        return _deposit_receipt_response(request, result['deposit_uuid'], 200)
            else:
                return _sword_error_response(request, 412, 'A request body must be sent when creating a deposit.')
        else:
            return _sword_error_response(request, 412, 'The In-Progress header must be set to either true or false when creating a deposit.')
    else:
        return _sword_error_response(request, 405, 'This endpoint only responds to the GET and POST HTTP methods.')

"""
Create and approve deposit using files in an existing location at a relative
path within the location

Returns dict combining returned response from the dashboard with the UUID of
the new deposit
"""
def deposit_from_location_relative_path(source_location, relative_path_to_files, space_uuid=None, pipeline_uuid=None):
    # if no explicit space or pipeline specified, nothing can be done
    if space_uuid == None and pipeline_uuid == None:
        return

    # if a pipeline, but no space, was specified then look up the first SWORD server space
    # associated with the pipeline
    if space_uuid == None:
        pipeline = Pipeline.objects.get(uuid=pipeline_uuid)
        sword_server = SwordServer.objects.filter(pipeline=pipeline)[0]
        space_uuid = sword_server.space.uuid
    else:
    # ...otherwise, get the pipeline associated with the SWORD server space
        space = Space.objects.get(uuid=space_uuid)
        sword_server = SwordServer.objects.get(space=space)
        pipeline = sword_server.pipeline

    # a deposit of files stored on the storage server is being done
    location = Location.objects.get(uuid=source_location)
    path_to_deposit_files = os.path.join(location.full_path(), relative_path_to_files)

    deposit_specification = {'space_uuid': space_uuid}
    deposit_specification['name'] = os.path.basename(path_to_deposit_files) # replace this with optional name
    deposit_specification['source_path'] = path_to_deposit_files

    deposit_uuid = _create_deposit_directory_and_db_entry(deposit_specification)
    deposit = helpers.get_deposit(deposit_uuid)

    result = helpers.activate_transfer_and_request_approval_from_pipeline(deposit, sword_server)
    result['deposit_uuid'] = deposit_uuid
    return result

"""
Spawn a batch download, optionally setting finalization beforehand.

If HTTP_IN_PROGRESS is set to true, spawn async batch download
"""
def _spawn_batch_download_and_flag_finalization_if_requested(deposit_uuid, request, mets_data):
    if request.META['HTTP_IN_PROGRESS'] == 'false':
        # Indicate that the deposit is ready for finalization (after all batch
        # downloads have completed)
        deposit = helpers.get_deposit(deposit_uuid)
        deposit.ready_for_finalization = True
        deposit.save()

    # create subprocess so content URLs can be downloaded asynchronously
    helpers.spawn_download_task(deposit_uuid, mets_data['object_content_urls'])

"""
From a request's body, parse deposit name and control URLs from METS XML

Returns None if parsing fails
"""
def _parse_name_and_content_urls_from_request_body(request):
    logging.info('getting name and content from request: ' + request.read())
    temp_filepath = helpers.write_request_body_to_temp_file(request)
    logging.info ('temp file path: ' + temp_filepath)

    # parse name and content URLs out of XML
    try:
        mets_data = _parse_name_and_content_urls_from_mets_file(temp_filepath)
        os.unlink(temp_filepath)
<<<<<<< HEAD
        logging.info (mets_data)
        return mets_data
    except etree.XMLSyntaxError as e:
        logging.info('had an error ' + e)
=======
        return mets_data
    except etree.XMLSyntaxError as e:
>>>>>>> fe378554
        os.unlink(temp_filepath)
        return None

"""
Parse deposit name and control URLS from a METS XML file

Returns a dict with the keys 'deposit_name' and 'object_content_urls'
"""
def _parse_name_and_content_urls_from_mets_file(filepath):
    tree = etree.parse(filepath)
    root = tree.getroot()
    deposit_name = root.get('LABEL')
    logging.info('found deposit name in mets: ' + deposit_name)

    # parse XML for content URLs
    object_content_urls = []

    elements = root.iterfind("{http://www.loc.gov/METS/}fileSec/"
        + "{http://www.loc.gov/METS/}fileGrp[@ID='DATASTREAMS']/"
        + "{http://www.loc.gov/METS/}fileGrp[@ID='OBJ']/"
        + "{http://www.loc.gov/METS/}file/"
        + "{http://www.loc.gov/METS/}FLocat"
    )

    for element in elements:
       new_url = element.get('{http://www.w3.org/1999/xlink}href')
       object_content_urls.append(new_url)
       logging.info('found url in mets: ' + new_url)

    return {
        'deposit_name': deposit_name,
        'object_content_urls': object_content_urls
    }

"""
Create a new deposit location from a specification, optionally copying
files to it from a source path.

Returns deposit's UUID is creation was successful
"""
def _create_deposit_directory_and_db_entry(deposit_specification):
    # Formulate deposit name using specification
    if 'name' in deposit_specification:
        deposit_name = deposit_specification['name']
    else:
        deposit_name = 'Untitled'

    # Formulate deposit path using space path and deposit name
    space = Space.objects.get(uuid=deposit_specification['space_uuid']) 
    deposit_path = os.path.join(
        space.path,
        deposit_name
    )

    # Pad deposit path, if it already exists, and either copy source data to it or just create it
    deposit_path = helpers.pad_destination_filepath_if_it_already_exists(deposit_path)
    if 'source_path' in deposit_specification and deposit_specification['source_path'] != '':
        shutil.copytree(deposit_specification['source_path'], deposit_path)
    else:
        os.mkdir(deposit_path)
        os.chmod(deposit_path, 02770) # drwxrws---

    # Create SWORD deposit location using deposit name and path
    if os.path.exists(deposit_path):
        deposit = Location.objects.create(description=deposit_name, relative_path=os.path.basename(deposit_path),
            space=space, purpose=Location.SWORD_DEPOSIT)

        # TODO: implement this
        if 'sourceofacquisition' in deposit_specification:
            deposit.source = deposit_specification['sourceofacquisition']

        deposit.save()
        return deposit.uuid

"""
Example POST finalization of deposit:

  curl -v -H "In-Progress: false" --request POST http://127.0.0.1:8000/api/v1/location/149cc29d-6472-4bcf-bee8-f8223bf60580/sword/

Example DELETE of deposit:

  curl -v -XDELETE http://127.0.0.1:8000/api/v1/location/149cc29d-6472-4bcf-bee8-f8223bf60580/sword/
"""
def deposit_edit(request, uuid):
    deposit = helpers.get_deposit(uuid)

    if deposit == None:
        return _sword_error_response(request, 404, 'Deposit location {uuid} does not exist.'.format(uuid=uuid))

    if deposit.has_been_submitted_for_processing():
        return _sword_error_response(request, 400, 'This deposit has already been submitted for processing.')

    if request.method == 'GET':
        edit_iri = request.build_absolute_uri(
            reverse(
                'sword_deposit',
                kwargs={'api_name': 'v1', 'resource_name': 'location', 'uuid': deposit.uuid}))

        entry = {
            'title': deposit.description,
            'url': edit_iri
        }
        response = HttpResponse(render_to_string('locations/api/sword/entry.xml', locals()))
        response['Content-Type'] = 'application/atom+xml'
        return response
    elif request.method == 'POST':
        # If METS XML has been sent to indicate a list of files needing downloading, handle it
        if request.body != '':
            mets_data = _parse_name_and_content_urls_from_request_body(request)
            if mets_data != None:
                _spawn_batch_download_and_flag_finalization_if_requested(uuid, request, mets_data)
                return _deposit_receipt_response(request, uuid, 200)
            else:
                return _sword_error_response(request, 412, 'Error parsing XML ({error_message}).'.format(error_message=str(e)))
        else:
            # Attempt to finalize (if requested), otherwise just return deposit receipt
            if 'HTTP_IN_PROGRESS' in request.META and request.META['HTTP_IN_PROGRESS'] == 'false':
                return _finalize_or_mark_for_finalization(request, uuid)
            else:
                return _deposit_receipt_response(request, uuid, 200)
    elif request.method == 'PUT':
        # TODO: implement update deposit
        return HttpResponse(status=204) # No content
    elif request.method == 'DELETE':
        # delete deposit files
        shutil.rmtree(deposit.full_path())

        # delete deposit
        deposit = helpers.get_deposit(uuid)
        deposit.delete()

        return HttpResponse(status=204) # No content
    else:
        return _sword_error_response(request, 405, 'This endpoint only responds to the GET, POST, PUT, and DELETE HTTP methods.')

"""
If a request specifies the deposit should be finalized, synchronously finalize
or, if downloading is incomplete, mark for finalization.

Returns deposit receipt response or error response
"""
def _finalize_or_mark_for_finalization(request, deposit_uuid):
    if 'HTTP_IN_PROGRESS' in request.META and request.META['HTTP_IN_PROGRESS'] == 'false':
        if helpers.deposit_downloading_status(deposit_uuid) == 'complete':
            helpers.spawn_finalization(deposit_uuid)
            return _deposit_receipt_response(request, deposit_uuid, 200)
        else:
            return _sword_error_response(request, 400, 'Downloading not yet complete or errors were encountered.')
    else:
        return _sword_error_response(request, 400, 'The In-Progress header must be set to false when starting deposit processing.')

"""
Example GET of files list:

  curl -v http://127.0.0.1:8000/api/v1/location/149cc29d-6472-4bcf-bee8-f8223bf60580/sword/media/

Example POST of file:

  curl -v -H "Content-Disposition: attachment; filename=joke.jpg" --request POST \
    --data-binary "@joke.jpg" \
    http://127.0.0.1:8000/api/v1/location/9c8b4ac0-0407-4360-a10d-af6c62a48b69/sword/media/

Example DELETE of all files:

  curl -v -XDELETE \
    http://127.0.0.1:8000/api/v1/location/9c8b4ac0-0407-4360-a10d-af6c62a48b69/sword/media/

Example DELETE of file:

  curl -v -XDELETE \
    http://127.0.0.1:8000/api/v1/location/9c8b4ac0-0407-4360-a10d-af6c62a48b69/sword/media/?filename=joke.jpg
"""
def deposit_media(request, uuid):
    deposit = helpers.get_deposit(uuid)

    if deposit == None:
        return _sword_error_response(request, 404, 'Deposit location {uuid} does not exist.'.format(uuid=uuid))

    if deposit.has_been_submitted_for_processing():
        return _sword_error_response(request, 400, 'This deposit has already been submitted for processing.')

    if request.method == 'GET':
        return HttpResponse(str(os.listdir(deposit.full_path())))
    elif request.method == 'PUT':
        # replace a file in the deposit
        return _handle_adding_to_or_replacing_file_in_deposit(request, deposit, True)
    elif request.method == 'POST':
        # Allow async batch upload via METS XML body content
        if 'HTTP_PACKAGING' in request.META and request.META['HTTP_PACKAGING'] == 'METS':
            # If METS XML has been sent to indicate a list of files needing downloading, handle it
            if request.body != '':
                mets_data = _parse_name_and_content_urls_from_request_body(request)
                if mets_data != None:
                    _spawn_batch_download_and_flag_finalization_if_requested(uuid, request, mets_data)
                    return _deposit_receipt_response(request, uuid, 201)
                else:
                    return _sword_error_response(request, 412, 'Error parsing XML ({error_message}).'.format(error_message=str(e)))
            else:
                return _sword_error_response(request, 400, 'No METS body content sent.')
        else:
            # add a file to the deposit
            return _handle_adding_to_or_replacing_file_in_deposit(request, deposit)
    elif request.method == 'DELETE':
        filename = request.GET.get('filename', '')
        if filename != '':
            file_path = os.path.join(deposit.full_path(), filename) 
            if os.path.exists(file_path):
                os.remove(file_path)
                return HttpResponse(status=204) # No content
            else:
                return _sword_error_response(request, 404, 'The path to this file (%s) does not exist.' % (file_path))
        else:
            for filename in os.listdir(deposit.full_path()):
                filepath = os.path.join(deposit.full_path(), filename)
                if os.path.isfile(filepath):
                    os.remove(filepath)
                elif os.path.isdir(filepath):
                    shutil.rmtree(filepath)

            return HttpResponse(status=204) # No content
    else:
        return _sword_error_response(request, 405, 'This endpoint only responds to the GET, POST, PUT, and DELETE HTTP methods.')

"""
Example GET of state:

  curl -v http://localhost:8000/api/v1/location/96606387-cc70-4b09-b422-a7220606488d/sword/state/
"""
def deposit_state(request, uuid):
    deposit = helpers.get_deposit(uuid)

    if deposit == None:
        return _sword_error_response(request, 404, 'Deposit location {uuid} does not exist.'.format(uuid=uuid))

    if request.method == 'GET':
        status = helpers.deposit_downloading_status(uuid)
        state_term = status
        state_description = 'Deposit initiation: ' + status

        # if deposit hasn't been finalized and last finalization attempt
        # failed, note failed finalization
        if deposit.finalization_attempt_failed and deposit.deposit_completion_time==None:
            state_description += ' (last finalization attempt failed)'

        response = HttpResponse(render_to_string('locations/api/sword/state.xml', locals()))
        response['Content-Type'] = 'application/atom+xml;type=feed'
        return response
    else:
        return _sword_error_response(request, 405, 'This endpoint only responds to the GET HTTP method.')

"""
Parse a destination filename from an HTTP Content-Disposition header and
either add or replace it

Returns a response with an HTTP status code indicating whether creation (201)
or updating (204) has occurred or an error response
"""
def _handle_adding_to_or_replacing_file_in_deposit(request, deposit, replace_file=False):
    if 'HTTP_CONTENT_DISPOSITION' in request.META:
        filename = helpers.parse_filename_from_content_disposition(request.META['HTTP_CONTENT_DISPOSITION']) 

        if filename != '':
            file_path = os.path.join(deposit.full_path(), filename)

            if replace_file:
                # if doing a file replace, the file being replaced must exist
                if os.path.exists(file_path):
                    return _handle_upload_request_with_potential_md5_checksum(
                        request,
                        file_path,
                        204
                    )
                else:
                    return _sword_error_response(request, 400, 'File does not exist.')
            else:
                # if adding a file, the file must not already exist
                if os.path.exists(file_path):
                    return _sword_error_response(request, 400, 'File already exists.')
                else:
                    return _handle_upload_request_with_potential_md5_checksum(
                        request,
                        file_path,
                        201
                    )
        else:
            return _sword_error_response(request, 400, 'No filename found in Content-disposition header.')
    else:
        return _sword_error_response(request, 400, 'Content-disposition must be set in request header.')

"""
Write the HTTP request body to a file and, if the HTTP Content-MD5 header is
set, make sure the destination file has the expected checkcum

Returns a response (with a specified HTTP status code) or an error response
if a checksum has been provided but the destination file's is different
"""
def _handle_upload_request_with_potential_md5_checksum(request, file_path, success_status_code):
    temp_filepath = helpers.write_request_body_to_temp_file(request)
    if 'HTTP_CONTENT_MD5' in request.META:
        md5sum = helpers.get_file_md5_checksum(temp_filepath)
        if request.META['HTTP_CONTENT_MD5'] != md5sum:
            os.remove(temp_filepath)
            return _sword_error_response(request, 400, 'MD5 checksum of uploaded file ({uploaded_md5sum}) does not match ' + 'checksum provided in header ({header_md5sum}).'.format(
                uploaded_md5sum=md5sum, header_md5sum=request.META['HTTP_CONTENT_MD5']))
        else:
            shutil.copyfile(temp_filepath, file_path)
            os.remove(temp_filepath)
            return HttpResponse(status=success_status_code)
    else:
        shutil.copyfile(temp_filepath, file_path)
        os.remove(temp_filepath)
        return HttpResponse(status=success_status_code)

"""
Generate SWORD 2.0 deposit receipt response
"""
def _deposit_receipt_response(request, deposit_uuid, status_code):
    deposit = helpers.get_deposit(deposit_uuid)

    # TODO: fix minor issues with template
    media_iri = request.build_absolute_uri(
        reverse('sword_deposit_media', kwargs={'api_name': 'v1',
            'resource_name': 'location', 'uuid': deposit_uuid}))

    edit_iri = request.build_absolute_uri(
        reverse('sword_deposit', kwargs={'api_name': 'v1',
            'resource_name': 'location', 'uuid': deposit_uuid}))

    state_iri = request.build_absolute_uri(
        reverse('sword_deposit_state', kwargs={'api_name': 'v1',
            'resource_name': 'location', 'uuid': deposit_uuid}))

    receipt_xml = render_to_string('locations/api/sword/deposit_receipt.xml', locals())

    response = HttpResponse(receipt_xml, mimetype='text/xml', status=status_code)
    response['Location'] = '/api/v1/location/' + deposit_uuid + '/sword/'
    return response

"""
Generate SWORD 2.0 error response
"""
def _sword_error_response(request, status, summary):
    error_details = {'summary': summary, 'status': status}
    error_details['request'] = request
    error_details['update_time'] = datetime.datetime.now().__str__()
    error_details['user_agent'] = request.META['HTTP_USER_AGENT']
    error_xml = render_to_string('locations/api/sword/error.xml', error_details)
    return HttpResponse(error_xml, status=error_details['status'])<|MERGE_RESOLUTION|>--- conflicted
+++ resolved
@@ -245,15 +245,9 @@
     try:
         mets_data = _parse_name_and_content_urls_from_mets_file(temp_filepath)
         os.unlink(temp_filepath)
-<<<<<<< HEAD
         logging.info (mets_data)
         return mets_data
     except etree.XMLSyntaxError as e:
-        logging.info('had an error ' + e)
-=======
-        return mets_data
-    except etree.XMLSyntaxError as e:
->>>>>>> fe378554
         os.unlink(temp_filepath)
         return None
 
